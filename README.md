# OLTP-Bench II

![Java CI with Maven](https://github.com/timveil-cockroach/oltpbench/workflows/Java%20CI%20with%20Maven/badge.svg?branch=maven)

Forked from https://github.com/oltpbenchmark/oltpbench with a focus on cleanup and modernization.  Given the volume and scope of these changes, I have elected not to submit pull requests to the original project as it is unlikely they would or could be accepted.  Please see [Modifications to Original](#modifications-to-original) for changes in this fork.

See also: [OLTP-Bench: An extensible testbed for benchmarking relational databases](http://www.vldb.org/pvldb/vol7/p277-difallah.pdf) D. E. Difallah, A. Pavlo, C. Curino, and P. Cudre-Mauroux. In VLDB 2014.

<<<<<<< HEAD
Together with the framework we provide the following OLTP/Web benchmarks:
  * [TPC-C](http://www.tpc.org/tpcc/)
  * Wikipedia
  * Synthetic Resource Stresser 
  * Twitter
  * Epinions.com
  * [TATP](http://tatpbenchmark.sourceforge.net/)
  * [AuctionMark](http://hstore.cs.brown.edu/projects/auctionmark/)
  * SEATS ("Stonebraker Electronic Airline Ticketing System")
  * [YCSB](https://github.com/brianfrankcooper/YCSB)
  * [JPAB](http://www.jpab.org) (Hibernate)
  * [CH-benCHmark](http://www-db.in.tum.de/research/projects/CHbenCHmark/?lang=en)
  * [Voter](https://github.com/VoltDB/voltdb/tree/master/examples/voter) (Japanese "American Idol")
  * [SIBench](http://sydney.edu.au/engineering/it/~fekete/teaching/serializableSI-Fekete.pdf) (Snapshot Isolation)
  * [SmallBank](http://ses.library.usyd.edu.au/bitstream/2123/5353/1/michael-cahill-2009-thesis.pdf)
  * [LinkBench](http://people.cs.uchicago.edu/~tga/pubs/sigmod-linkbench-2013.pdf)
=======
## Benchmarks
>>>>>>> 0af97771

### From Original Paper
* [AuctionMark](https://github.com/timveil-cockroach/oltpbench/wiki/AuctionMark)
* [CH-benCHmark](https://github.com/timveil-cockroach/oltpbench/wiki/CH-benCHmark)
* [Epinions.com](https://github.com/timveil-cockroach/oltpbench/wiki/epinions)
* [Resource Stresser](https://github.com/timveil-cockroach/oltpbench/wiki/Resource-Stresser)
* [SEATS](https://github.com/timveil-cockroach/oltpbench/wiki/Seats)
* [SIBench](https://github.com/timveil-cockroach/oltpbench/wiki/SIBench)
* [SmallBank](https://github.com/timveil-cockroach/oltpbench/wiki/SmallBank)
* [TATP](https://github.com/timveil-cockroach/oltpbench/wiki/TATP)
* [TPC-C](https://github.com/timveil-cockroach/oltpbench/wiki/TPC-C)
* [Twitter](https://github.com/timveil-cockroach/oltpbench/wiki/Twitter)
* [Voter](https://github.com/timveil-cockroach/oltpbench/wiki/Voter)
* [Wikipedia](https://github.com/timveil-cockroach/oltpbench/wiki/Wikipedia)
* [YCSB](https://github.com/timveil-cockroach/oltpbench/wiki/YCSB)

<<<<<<< HEAD
## Dependencies

+ Java (+1.7)
+ Apache Ant

## Quick Start

See the [on-line documentation](https://github.com/oltpbenchmark/oltpbench/wiki) on how to use OLTP-Bench.

## Docker

A Dockerfile has been provided for running OLTPBench interactively without having to build the dependencies. To build the Docker image, run:

```bash
docker build -t oltpbench .
```

This command builds the OLTPBench image with the tag `oltpbench`. 

The Docker container will read the configuration file from STDIN. All other parameters must still be passed in through the container. For example, to use the [example](https://github.com/oltpbenchmark/oltpbench/wiki) from the docs, 

```bash
cat ./config/sample_tpcc_config.xml | docker run -i oltpbench -b tpcc --create=true --load=true --execute=true -s 5 -o outputfile
```

This will run the image created above using the tag we provided, passing in the configuration file `sample_tpcc_config.xml` found in the `config` directory.

## Publications

If you are using this framework for your papers or for your work, please cite the paper:

[OLTP-Bench: An extensible testbed for benchmarking relational databases](http://www.vldb.org/pvldb/vol7/p277-difallah.pdf) D. E. Difallah, A. Pavlo, C. Curino, and P. Cudre-Mauroux. In VLDB 2014.

Also, let us know so we can add you to our [list of publications](http://oltpbenchmark.com/wiki/index.php?title=Publications_Using_OLTPBenchmark).
=======
### Added Later
* [TPC-H](https://github.com/timveil-cockroach/oltpbench/wiki/TPC-H)
* TPC-DS - no configuration
* hyadapt - no configuration
* [NoOp](https://github.com/timveil-cockroach/oltpbench/wiki/NoOp)

### Removed
* JPAB - this project appears abandoned and hasn't seen an update since 2012.  I don't have a great deal of faith in a Hibernate benchmark that hasn't kept pace with Hibernate.
* [LinkBench](http://people.cs.uchicago.edu/~tga/pubs/sigmod-linkbench-2013.pdf) - no implementation

## How to Build
Run the following command to build the distribution:
```bash
./mvnw clean package
```

The following files will be placed in the `./target` folder, `oltpbench2-x.y.z.tgz` and `oltpbench2-x.y.z.zip`.  Pick your poison.

The resulting `.zip` or `.tgz` file will have the following contents: 

```text
├── CONTRIBUTORS.md
├── LICENSE
├── README.md
├── config
│   ├── cockroachdb
│   │   ├── sample_auctionmark_config.xml
│   │   ├── sample_chbenchmark_config.xml
│   │   ├── sample_epinions_config.xml
│   │   ├── sample_noop_config.xml
│   │   ├── sample_resourcestresser_config.xml
│   │   ├── sample_seats_config.xml
│   │   ├── sample_sibench_config.xml
│   │   ├── sample_smallbank_config.xml
│   │   ├── sample_tatp_config.xml
│   │   ├── sample_tpcc_config.xml
│   │   ├── sample_tpcds_config.xml
│   │   ├── sample_tpch_config.xml
│   │   ├── sample_twitter_config.xml
│   │   ├── sample_voter_config.xml
│   │   ├── sample_wikipedia_config.xml
│   │   └── sample_ycsb_config.xml
│   ├── plugin.xml
│   └── postgres
│       └── ...
├── data
│   ├── tpch
│   │   ├── customer.tbl
│   │   ├── lineitem.tbl
│   │   ├── nation.tbl
│   │   ├── orders.tbl
│   │   ├── part.tbl
│   │   ├── partsupp.tbl
│   │   ├── region.tbl
│   │   └── supplier.tbl
│   └── twitter
│       ├── twitter_tweetids.txt
│       └── twitter_user_ids.txt
├── lib
│   └── ...
└── oltpbench2.jar
```

## How to Run
Once you build and unpack the distribution, you can run `oltpbench2` just like any other executable jar.  The following examples assume you are running from the root of the expanded `.zip` or `.tgz` distribution.  If you attempt to run `oltpbench2` outside of the distribution structure you may encounter a variety of errors including `java.lang.NoClassDefFoundError`.

To bring up help contents:
```bash
java -jar oltpbench2.jar -h
```

To execute the `tpcc` benchmark:
```bash
java -jar oltpbench2.jar -b tpcc -c config/cockroachdb/sample_tpcc_config.xml --create=true --load=true --execute=true -s 5
```

For composite benchmarks like `chbenchmark`, which require multiple schemas to be created and loaded, you can provide a comma separated list: `
```bash
java -jar oltpbench2.jar -b tpcc,chbenchmark -c config/cockroachdb/sample_chbenchmark_config.xml --create=true --load=true --execute=true -s 5
```

The following options are provided:

```text
usage: oltpbenchmark
 -b,--bench <arg>               [required] Benchmark class. Currently
                                supported: [tpcc, tpch, tatp, wikipedia,
                                resourcestresser, twitter, epinions, ycsb,
                                seats, auctionmark, chbenchmark, voter,
                                sibench, noop, smallbank, hyadapt]
 -c,--config <arg>              [required] Workload configuration file
    --clear <arg>               Clear all records in the database for this
                                benchmark
    --create <arg>              Initialize the database for this benchmark
 -d,--directory <arg>           Base directory for the result files,
                                default is current directory
    --dialects-export <arg>     Export benchmark SQL to a dialects file
    --execute <arg>             Execute the benchmark workload
 -h,--help                      Print this help
 -im,--interval-monitor <arg>   Throughput Monitoring Interval in
                                milliseconds
    --load <arg>                Load data using the benchmark's data
                                loader
 -s,--sample <arg>              Sampling window
```

## How to see Postgres Driver logging
To enable logging for the PostgreSQL JDBC driver, add the following JVM property when starting...
```
-Djava.util.logging.config.file=src/main/resources/logging.properties
```
To modify the logging level you can update `logging.properties`

## How to Release
```
./mvnw -B release:prepare
./mvnw -B release:perform
```

## How to Add Support for a New Database
coming soon


## Known Issues

### Cockroach DB

My first priority is simply getting this code working against CockroachDB.  No work has been put in to optimizing either the Database or the configurations for performance.

| Benchmark | Config | Load | Run | Notes |
| -------------| ------------- | ------------- | ------------- | ------------- |
| `auctionmark` | :heavy_check_mark: | :heavy_check_mark: | :heavy_check_mark: | [~~issue #4~~](https://github.com/timveil-cockroach/oltpbench/issues/4), [~~issue #40~~](https://github.com/timveil-cockroach/oltpbench/issues/40) |
| `chbenchmark` | :heavy_check_mark: | :heavy_check_mark: | :heavy_check_mark: | [~~issue #5~~](https://github.com/timveil-cockroach/oltpbench/issues/5), [~~issue #6~~](https://github.com/timveil-cockroach/oltpbench/issues/6) |
| `epinions` | :heavy_check_mark: | :heavy_check_mark: | :heavy_check_mark: | [~~issue #7~~](https://github.com/timveil-cockroach/oltpbench/issues/7) |
| `hyadapt` | :x: |  |  | no config - [issue #8](https://github.com/timveil-cockroach/oltpbench/issues/8) |
| `noop` | :heavy_check_mark: | :heavy_check_mark: | :heavy_check_mark: | |
| `resourcestresser` | :heavy_check_mark: | :heavy_check_mark: | :wavy_dash: | [issue #41](https://github.com/timveil-cockroach/oltpbench/issues/41) |
| `seats` | :heavy_check_mark: | :heavy_check_mark: | :heavy_check_mark: | [~~issue #10~~](https://github.com/timveil-cockroach/oltpbench/issues/10) |
| `sibench` | :heavy_check_mark: | :heavy_check_mark: | :heavy_check_mark: | |
| `smallbank` | :heavy_check_mark: | :heavy_check_mark: | :heavy_check_mark: | |
| `tatp` | :heavy_check_mark: | :heavy_check_mark: | :heavy_check_mark: | |
| `tpcc` | :heavy_check_mark: | :heavy_check_mark: | :heavy_check_mark: | |
| `tpcds` | :x: |  |  | no config - [issue #11](https://github.com/timveil-cockroach/oltpbench/issues/11) |
| `tpch` | :heavy_check_mark: | :heavy_check_mark: | :heavy_check_mark: | [~~issue #12~~](https://github.com/timveil-cockroach/oltpbench/issues/12) |
| `twitter` | :heavy_check_mark: | :heavy_check_mark: | :heavy_check_mark: | [~~issue #13~~](https://github.com/timveil-cockroach/oltpbench/issues/13) |
| `voter` | :heavy_check_mark: | :heavy_check_mark: | :heavy_check_mark: | |
| `wikipedia` | :heavy_check_mark: | :heavy_check_mark: | :heavy_check_mark: | |
| `ycsb` | :heavy_check_mark: | :heavy_check_mark: | :heavy_check_mark: | |

## Modifications to Original
This fork contains a number of significant **structural** modifications to the original project.  This was done in an effort to clean up and modernize the code base, not to alter the spirit or function of the project.  To this end, I did my best to leave the actual benchmark code **functionally** unchanged while improving where possible.  My modifications are summarized below:

* Moved from Ant to Maven
    * Reorganized project to fit Maven structure
    * Removed static `lib` directory and dependencies
    * Updated required dependencies and removed unused or unwanted dependencies
    * Moved all non `.java` files to standard Maven `resources` directory
    * Shipped with [Maven Wrapper](https://github.com/takari/maven-wrapper)
* Improved packaging and versioning
    * Moved to Calendar Versioning (https://calver.org/)
    * Project is now distributed as a `.tgz` or `.zip` with an executable `.jar`
    * All code updated to read `resources` from inside `.jar` instead of directory
* Built with and for Java ~~1.8~~ 11
* Moved from direct dependence on Log4J to SLF4J
* Reorganized and renamed many files (mostly `resources`) for clarity and consistency
* Applied countless fixes based on "Static Analysis"
    * JDK migrations (boxing, un-boxing, etc.)
    * Implemented `try-with-resources` for all `java.lang.AutoCloseable` instances
    * Removed calls to `printStackTrace()` or `System.out.println` in favor of proper logging
* Reformatted code and cleaned up imports based on my preferences and using IntelliJ
* Removed all calls to `assert`... `assert` is disabled by default thus providing little real value while making the code incredibly hard to read and unnecessarily verbose
* Removed considerable amount of dead code, configurations, detritus and other nasty accumulations that didn't appear directly related to executing benchmarks
    * Removed IDE specific settings
    * Removed references to personal setups or cloud instances
    * Removed directories such as `run`, `tools`, `nbproject`, `matlab`, `traces`
    * Removed all references to `JPAB` benchmark, this project has not been updated since 2012
* Removed calls to `commit()` during `Loader` operations
* Refactored `Worker` and `Loader` usage of `Connection` objects and cleaned up transaction handling
* Introduced `HikariCP` as connection pool and `DataSource` instead of building connections from `DriverManager` as needed (default `poolsize` is ~~25~~ 12)
* Introduced [Dependabot](https://dependabot.com/) to keep Maven dependencies up to date
* Removed `upload`, `output`, `output-raw`, `output-samples` `timestamp`, `tracescript`, `histograms`, `run-script` and `verbose` options.  Those related to "output" were simply enabled by default.
* Refactored `Catalog` to be populated directly from the configured Benchmark database instead of proxied via `HSQLDB`.  This eliminates the dependency on this project.
>>>>>>> 0af97771
<|MERGE_RESOLUTION|>--- conflicted
+++ resolved
@@ -6,26 +6,7 @@
 
 See also: [OLTP-Bench: An extensible testbed for benchmarking relational databases](http://www.vldb.org/pvldb/vol7/p277-difallah.pdf) D. E. Difallah, A. Pavlo, C. Curino, and P. Cudre-Mauroux. In VLDB 2014.
 
-<<<<<<< HEAD
-Together with the framework we provide the following OLTP/Web benchmarks:
-  * [TPC-C](http://www.tpc.org/tpcc/)
-  * Wikipedia
-  * Synthetic Resource Stresser 
-  * Twitter
-  * Epinions.com
-  * [TATP](http://tatpbenchmark.sourceforge.net/)
-  * [AuctionMark](http://hstore.cs.brown.edu/projects/auctionmark/)
-  * SEATS ("Stonebraker Electronic Airline Ticketing System")
-  * [YCSB](https://github.com/brianfrankcooper/YCSB)
-  * [JPAB](http://www.jpab.org) (Hibernate)
-  * [CH-benCHmark](http://www-db.in.tum.de/research/projects/CHbenCHmark/?lang=en)
-  * [Voter](https://github.com/VoltDB/voltdb/tree/master/examples/voter) (Japanese "American Idol")
-  * [SIBench](http://sydney.edu.au/engineering/it/~fekete/teaching/serializableSI-Fekete.pdf) (Snapshot Isolation)
-  * [SmallBank](http://ses.library.usyd.edu.au/bitstream/2123/5353/1/michael-cahill-2009-thesis.pdf)
-  * [LinkBench](http://people.cs.uchicago.edu/~tga/pubs/sigmod-linkbench-2013.pdf)
-=======
 ## Benchmarks
->>>>>>> 0af97771
 
 ### From Original Paper
 * [AuctionMark](https://github.com/timveil-cockroach/oltpbench/wiki/AuctionMark)
@@ -42,42 +23,6 @@
 * [Wikipedia](https://github.com/timveil-cockroach/oltpbench/wiki/Wikipedia)
 * [YCSB](https://github.com/timveil-cockroach/oltpbench/wiki/YCSB)
 
-<<<<<<< HEAD
-## Dependencies
-
-+ Java (+1.7)
-+ Apache Ant
-
-## Quick Start
-
-See the [on-line documentation](https://github.com/oltpbenchmark/oltpbench/wiki) on how to use OLTP-Bench.
-
-## Docker
-
-A Dockerfile has been provided for running OLTPBench interactively without having to build the dependencies. To build the Docker image, run:
-
-```bash
-docker build -t oltpbench .
-```
-
-This command builds the OLTPBench image with the tag `oltpbench`. 
-
-The Docker container will read the configuration file from STDIN. All other parameters must still be passed in through the container. For example, to use the [example](https://github.com/oltpbenchmark/oltpbench/wiki) from the docs, 
-
-```bash
-cat ./config/sample_tpcc_config.xml | docker run -i oltpbench -b tpcc --create=true --load=true --execute=true -s 5 -o outputfile
-```
-
-This will run the image created above using the tag we provided, passing in the configuration file `sample_tpcc_config.xml` found in the `config` directory.
-
-## Publications
-
-If you are using this framework for your papers or for your work, please cite the paper:
-
-[OLTP-Bench: An extensible testbed for benchmarking relational databases](http://www.vldb.org/pvldb/vol7/p277-difallah.pdf) D. E. Difallah, A. Pavlo, C. Curino, and P. Cudre-Mauroux. In VLDB 2014.
-
-Also, let us know so we can add you to our [list of publications](http://oltpbenchmark.com/wiki/index.php?title=Publications_Using_OLTPBenchmark).
-=======
 ### Added Later
 * [TPC-H](https://github.com/timveil-cockroach/oltpbench/wiki/TPC-H)
 * TPC-DS - no configuration
@@ -259,5 +204,4 @@
 * Introduced `HikariCP` as connection pool and `DataSource` instead of building connections from `DriverManager` as needed (default `poolsize` is ~~25~~ 12)
 * Introduced [Dependabot](https://dependabot.com/) to keep Maven dependencies up to date
 * Removed `upload`, `output`, `output-raw`, `output-samples` `timestamp`, `tracescript`, `histograms`, `run-script` and `verbose` options.  Those related to "output" were simply enabled by default.
-* Refactored `Catalog` to be populated directly from the configured Benchmark database instead of proxied via `HSQLDB`.  This eliminates the dependency on this project.
->>>>>>> 0af97771
+* Refactored `Catalog` to be populated directly from the configured Benchmark database instead of proxied via `HSQLDB`.  This eliminates the dependency on this project.